--- conflicted
+++ resolved
@@ -1,19 +1,17 @@
 import React, { useMemo, memo } from 'react';
-// Import SortableContext utilities
+// Fix: Remove duplicate imports
 import {
     SortableContext,
     verticalListSortingStrategy,
 } from '@dnd-kit/sortable';
 // Assuming we might reuse react-window here too
 import { FixedSizeList, ListChildComponentProps } from 'react-window';
-// Fix: Add imports for SortableContext
-import {
-    SortableContext,
-    verticalListSortingStrategy,
-} from '@dnd-kit/sortable';
-// Import only BookmarkNode now
+// Remove duplicate imports
+// import {
+//     SortableContext,
+//     verticalListSortingStrategy,
+// } from '@dnd-kit/sortable';
 import { BookmarkNode } from '../types/bookmark';
-// Import the actual BookmarkItem component we used before
 import BookmarkItem from './BookmarkItem';
 
 interface BookmarkListPanelProps {
@@ -50,13 +48,8 @@
 }) => {
     console.log('BookmarkListPanel rendering with:', { bookmarkNodes });
 
-<<<<<<< HEAD
-    // Fix: Prepare IDs for SortableContext
-    const bookmarkIds = useMemo(() => (bookmarkNodes || []).map(node => node.id), [bookmarkNodes]);
-=======
     // Prepare IDs for SortableContext
     const bookmarkIds = useMemo(() => bookmarkNodes.map(node => node.id), [bookmarkNodes]);
->>>>>>> 73611cd7
 
     const itemData = useMemo<BookmarkItemData>(() => ({
         nodes: bookmarkNodes,
@@ -77,13 +70,8 @@
         <BookmarkItem
             style={style} // Pass style for positioning
             node={data.nodes[index]}
-<<<<<<< HEAD
-            // Fix: Pass depth (always 0 for this flat list)
-            depth={0}
-=======
             depth={0}
             isExpanded={false}
->>>>>>> 73611cd7
             onDeleteNode={data.onDeleteNode}
             onEditNode={data.onEditNode}
             onAddBookmark={data.onAddBookmark} // Pass down handler
@@ -96,14 +84,6 @@
 
     // Wrap the list with SortableContext, but NOT DndContext
     return (
-<<<<<<< HEAD
-        // Fix: Wrap FixedSizeList in SortableContext
-        <SortableContext items={bookmarkIds} strategy={verticalListSortingStrategy}>
-            <div className="h-full bg-white">
-                {/* No change needed for the empty state message */}
-                {bookmarkNodes.length === 0 ? (
-                    <div className="p-4 text-gray-500">Select a folder or upload bookmarks.</div>
-=======
         <SortableContext
             items={bookmarkIds}
             strategy={verticalListSortingStrategy}
@@ -111,7 +91,6 @@
             <div className="h-full bg-white">
                 {bookmarkNodes.length === 0 ? (
                     <div className="p-4 text-gray-500 flex items-center justify-center h-full">No bookmarks in this folder.</div>
->>>>>>> 73611cd7
                 ) : (
                     <FixedSizeList
                         height={600} // Adjust or make dynamic
@@ -119,11 +98,6 @@
                         itemSize={40} // Adjust based on BookmarkItem height
                         width="100%"
                         itemData={itemData}
-<<<<<<< HEAD
-                        // Add itemKey for react-window optimization
-                        itemKey={(index, data) => data.nodes[index].id}
-=======
->>>>>>> 73611cd7
                     >
                         {Row}
                     </FixedSizeList>
