import React, { useState, useMemo, useCallback, useEffect, useRef, memo } from 'react';
import { FixedSizeList, ListChildComponentProps } from 'react-window';
<<<<<<< HEAD
import { useDroppable } from '@dnd-kit/core'; // Import useDroppable
=======
// Remove DND Kit core and sortable imports specific to inner context
// import {
//     DndContext,
//     closestCenter,
//     KeyboardSensor,
//     PointerSensor,
//     useSensor,
//     useSensors,
//     DragEndEvent
// } from '@dnd-kit/core';
// import {
//     arrayMove,
//     SortableContext,
//     sortableKeyboardCoordinates,
//     verticalListSortingStrategy,
//     useSortable // Import useSortable
// } from '@dnd-kit/sortable';
// Re-add useDraggable/useDroppable for external control
import { useDroppable, useDraggable } from '@dnd-kit/core';
>>>>>>> 73611cd7
import { CSS } from '@dnd-kit/utilities';
import { useContextMenu } from 'react-contexify';
import { FOLDER_MENU_ID } from '../App'; // Import the menu ID
import { BookmarkNode, FlattenedBookmarkNode } from '../types/bookmark';
import { flattenBookmarkTree } from '../utils/treeUtils'; // Import the flattening utility
import {
    SortableContext,
    useSortable,
    verticalListSortingStrategy
} from '@dnd-kit/sortable';

// Define ID for the root drop target (Still useful for context menu/adding)
export const ROOT_FOLDER_DROP_ID = '__ROOT__';

interface FolderTreePanelProps {
    folderTree: BookmarkNode[];        // Tree containing only folders
    selectedFolderId: string | null;
    onSelectFolder: (folderId: string | null) => void;
    matchingFolderIds?: Set<string>; // IDs of folders containing matches (when searching)
    searchQuery?: string; // Pass search query to know if filtering is active
    // Context Menu Handlers
    onEditNode: (nodeId: string) => void;
    onDeleteNode: (nodeId: string) => void;
    onAddFolder: (parentId: string | null) => void;
    onAddBookmark: (parentId: string | null) => void;
    editingNodeId: string | null; // ID of the node currently being edited
    handleRenameNode: (nodeId: string, newTitle: string) => void; // Handler to finish renaming
    // Remove onReorderFolders as it's handled by App.tsx now
    // onReorderFolders: (activeId: string, overId: string) => void; 
}

const ROW_HEIGHT = 32; // Height for folder rows
const INDENT_WIDTH = 20; // Pixels per indent level

// Data passed to each row item via FixedSizeList's itemData
interface RowData {
    nodes: FlattenedBookmarkNode[];
    selectedFolderId: string | null;
    onSelectFolder: (folderId: string | null) => void;
    localExpandedIds: Set<string>;
    toggleExpand: (folderId: string) => void;
    matchingFolderIds?: Set<string>;
    onDeleteNode: (nodeId: string) => void;
    onEditNode: (nodeId: string) => void;
    onAddFolder: (parentId: string | null) => void;
    onAddBookmark: (parentId: string | null) => void;
    editingNodeId: string | null;
    handleRenameNode: (nodeId: string, newTitle: string) => void;
}

// Internal component to render a single folder row (Reverting to useDraggable/useDroppable)
const FolderRow = memo(({ index, style, data }: ListChildComponentProps<RowData>) => {
    const {
        nodes,
        selectedFolderId,
        onSelectFolder,
        localExpandedIds,
        toggleExpand,
        matchingFolderIds,
        onDeleteNode,
        onEditNode,
        onAddFolder,
        onAddBookmark,
        editingNodeId,
        handleRenameNode
    } = data;

    const node = nodes[index];
    const bookmarkNode = node.node;

    const isSelected = selectedFolderId === bookmarkNode.id;
    const isExpanded = localExpandedIds.has(bookmarkNode.id);
    const isDimmed = matchingFolderIds && !matchingFolderIds.has(bookmarkNode.id);
    const isEditing = editingNodeId === bookmarkNode.id;

    const { show } = useContextMenu({ id: FOLDER_MENU_ID });

    // --- Inline Editing State ---
    const [editText, setEditText] = useState(bookmarkNode.title);
    const inputRef = useRef<HTMLInputElement>(null);

    // Update local edit text if the node title prop changes externally
    // while this item is *not* being edited.
    useEffect(() => {
        if (!isEditing) {
            setEditText(bookmarkNode.title);
        }
    }, [bookmarkNode.title, isEditing]);

    // Focus input when editing starts
    useEffect(() => {
        if (isEditing && inputRef.current) {
            inputRef.current.focus();
            inputRef.current.select(); // Select text for easy replacement
        }
    }, [isEditing]);

    const handleInputChange = (event: React.ChangeEvent<HTMLInputElement>) => {
        setEditText(event.target.value);
    };

    const handleFinishEditing = () => {
        console.log(`[FolderRow] handleFinishEditing called. Current editText: "${editText}", Original title: "${bookmarkNode.title}"`); // Log
        if (editText.trim() && editText.trim() !== bookmarkNode.title) {
            console.log(`[FolderRow] Calling handleRenameNode for ID: ${bookmarkNode.id}`); // Log
            handleRenameNode(bookmarkNode.id, editText.trim());
        }
        // Exiting edit mode happens in App.tsx by setting editingNodeId to null
    };

    const handleKeyDown = (event: React.KeyboardEvent<HTMLInputElement>) => {
        if (event.key === 'Enter') {
            handleFinishEditing();
        } else if (event.key === 'Escape') {
            setEditText(bookmarkNode.title); // Reset text on escape
            if (inputRef.current) inputRef.current.blur(); // Trigger blur to exit
        }
    };
    // --- End Inline Editing State ---

    const handleContextMenu = (event: React.MouseEvent) => {
        event.preventDefault();
        console.log(`[FolderRow] Context menu for: ${bookmarkNode.title} (${bookmarkNode.id})`);
        show({
            event,
            props: {
                nodeId: bookmarkNode.id,
                parentId: bookmarkNode.parentId,
                onDelete: () => onDeleteNode(bookmarkNode.id),
                onEdit: () => onEditNode(bookmarkNode.id),
                onAddFolder: () => onAddFolder(bookmarkNode.id),
                onAddBookmark: () => onAddBookmark(bookmarkNode.id),
            }
        });
    };

    // Combine click handlers for selection and expansion
    const handleRowClick = () => {
        console.log(`[FolderRow] Clicked: ${bookmarkNode.title}, ID: ${bookmarkNode.id}`);
        onSelectFolder(bookmarkNode.id);
        toggleExpand(bookmarkNode.id);
    };

<<<<<<< HEAD
    // Fix: Use useSortable hook instead of useDraggable/useDroppable
    const {
        attributes,
        listeners,
        setNodeRef,
        transform,
        transition,
        isDragging,
        isOver
    } = useSortable({ id: bookmarkNode.id, data: { node: bookmarkNode, type: 'folder' } });

    // Fix: Droppable functionality is now handled by SortableContext and App's handleDragEnd
    // const { setNodeRef: setDroppableNodeRef, isOver } = useDroppable({ ... });

    const dragStyle = {
        transform: CSS.Transform.toString(transform),
        transition,
        zIndex: isDragging ? 10 : undefined,
        opacity: isDragging ? 0.5 : 1,
        cursor: isDragging ? 'grabbing' : 'grab',
        // Optional: Add other styles for dragging appearance
=======
    // --- DND Setup (Using useDraggable/useDroppable controlled by App.tsx) ---
    const { attributes, listeners, setNodeRef: setDraggableNodeRef, transform, isDragging } = useDraggable({
        id: bookmarkNode.id,
        data: { node: bookmarkNode, type: 'folder' },
    });
    const { setNodeRef: setDroppableNodeRef, isOver } = useDroppable({
        id: bookmarkNode.id,
        data: { node: bookmarkNode, type: 'folder', accepts: ['bookmark', 'folder'] } // Specify accepts here
    });

    const dragStyle = transform ? {
        transform: CSS.Translate.toString(transform),
        zIndex: isDragging ? 10 : undefined,
        opacity: isDragging ? 0.5 : 1,
        cursor: isDragging ? 'grabbing' : 'grab',
    } : {};

    const combinedRef = (instance: HTMLDivElement | null) => {
        setDraggableNodeRef(instance);
        setDroppableNodeRef(instance);
>>>>>>> 73611cd7
    };
    // --- End DND Setup ---

    // Fix: combinedRef only needs setNodeRef from useSortable
    // const combinedRef = (instance: HTMLDivElement | null) => {
    //     setDraggableNodeRef(instance);
    //     setDroppableNodeRef(instance);
    // };

    // Combine base style, indentation, and drag style
    const finalStyle = {
        ...style, // Base style from react-window
        paddingLeft: `${node.depth * INDENT_WIDTH + 8}px`, // Indentation
        ...dragStyle // Apply drag styles
    };

<<<<<<< HEAD
    // Skip rendering the root node placeholder - This logic might need adjustment
    // if flattenBookmarkTree returns the root differently now.
    // if (node.id === ROOT_FOLDER_DROP_ID) {
    //     return null;
    // }

=======
>>>>>>> 73611cd7
    // Dim the folder if searching and it's not a match
    const rowClassName = `flex items-center h-full px-2 py-1 border-b border-gray-200 
        ${isSelected ? 'bg-blue-100' : 'hover:bg-gray-100'}
        ${isDimmed ? 'opacity-50' : ''}
<<<<<<< HEAD
        ${isOver ? 'bg-blue-200 border-blue-400 border-2' : ''} // Highlight when compatible item is over
    `;

    return (
        // Fix: Use setNodeRef directly
        <div ref={setNodeRef} style={finalStyle} {...attributes} {...(isEditing ? {} : listeners)} onContextMenu={handleContextMenu}>
            <div
                className={rowClassName}
            >
                {/* Folder Icon */}
=======
        ${isOver ? 'bg-green-100 border-green-400 border-2' : ''} // Style for drop target
    `;

    return (
        // Apply combined ref, style, listeners, attributes
        <div ref={combinedRef} style={finalStyle} {...(isEditing ? {} : listeners)} {...attributes} onContextMenu={handleContextMenu}>
            <div className={rowClassName}>
                {/* Folder Icon & Click Handler */}
>>>>>>> 73611cd7
                <span className="mr-1 w-5 h-5 flex items-center justify-center flex-shrink-0 cursor-pointer" onClick={handleRowClick}>
                    {isExpanded ? '📂' : '📁'}
                </span>
                {/* Title or Input */}
                {isEditing ? (
                    <input
                        ref={inputRef}
                        type="text"
                        value={editText}
                        onChange={handleInputChange}
                        onBlur={handleFinishEditing}
                        onKeyDown={handleKeyDown}
                        className="flex-grow px-1 border border-blue-300 rounded"
                        onClick={(e) => e.stopPropagation()}
                    />
                ) : (
                    <span className="flex-grow truncate cursor-pointer" onClick={handleRowClick}>
                        {bookmarkNode.title}
                    </span>
                )}
            </div>
        </div>
    );
});
FolderRow.displayName = 'FolderRow'; // Add display name

// Main Panel Component
const FolderTreePanel: React.FC<FolderTreePanelProps> = ({
    folderTree,
    selectedFolderId,
    onSelectFolder,
    matchingFolderIds,
    searchQuery,
    onEditNode,
    onDeleteNode,
    onAddFolder,
    onAddBookmark,
    editingNodeId,
    handleRenameNode,
    // Removed onReorderFolders
}) => {
    const [localExpandedIds, setLocalExpandedIds] = useState<Set<string>>(new Set());
    const isSearching = !!searchQuery && searchQuery.length > 0;

    // Flatten the tree for rendering in the list
    const flattenedNodes = useMemo(() => {
<<<<<<< HEAD
        console.log("[FolderTreePanel] Recalculating flattenedNodes...");
        // TODO: Check if flattenBookmarkTree needs expandedIds in this version
        // Assuming it does for now, based on previous attempts
        const nodes = flattenBookmarkTree(folderTree, localExpandedIds);
        // Fix: Add Log to check the order
        console.log("[FolderTreePanel] Flattened node IDs: ", nodes.map(n => n.id));
        return nodes;
    }, [folderTree, localExpandedIds]);

    // Fix: Get IDs for SortableContext
    const folderIds = useMemo(() => flattenedNodes.map(item => item.id), [flattenedNodes]);

    // Expand/collapse logic
    const toggleExpand = useCallback((folderId: string) => {
        setLocalExpandedIds(prev => {
            const newSet = new Set(prev);
            if (newSet.has(folderId)) {
                newSet.delete(folderId);
            } else {
                newSet.add(folderId);
            }
            return newSet;
        });
    }, []);

    // Auto-expand matching folders during search
    useEffect(() => {
        if (isSearching && matchingFolderIds) {
            setLocalExpandedIds(new Set(matchingFolderIds));
        } else if (!isSearching) {
            // Optional: Collapse all when search is cleared?
            // setLocalExpandedIds(new Set());
        }
    }, [isSearching, matchingFolderIds]);

    // Prepare itemData for FixedSizeList
=======
        console.log("[FolderTreePanel] Flattening tree...");
        // Pass localExpandedIds to the function as it seems to expect it
        return flattenBookmarkTree(folderTree, localExpandedIds);
    }, [folderTree, localExpandedIds]);

    // Removed flattenedNodeIds, sensors, handleDragEnd for sorting

    // Memoized itemData for FixedSizeList
>>>>>>> 73611cd7
    const itemData = useMemo<RowData>(() => ({
        nodes: flattenedNodes,
        selectedFolderId,
        onSelectFolder,
        localExpandedIds,
<<<<<<< HEAD
        toggleExpand,
=======
        toggleExpand: (id) => setLocalExpandedIds(prev => {
            const next = new Set(prev);
            if (next.has(id)) next.delete(id); else next.add(id);
            return next;
        }),
>>>>>>> 73611cd7
        matchingFolderIds,
        onEditNode,
<<<<<<< HEAD
        onAddFolder,
        onAddBookmark,
        editingNodeId,
        handleRenameNode
    }), [
        flattenedNodes,
        selectedFolderId,
        onSelectFolder,
        localExpandedIds,
        toggleExpand,
        matchingFolderIds,
=======
>>>>>>> 73611cd7
        onDeleteNode,
        onAddFolder,
        onAddBookmark,
        editingNodeId,
        handleRenameNode
<<<<<<< HEAD
    ]);

    // Fix: Add itemKey function for FixedSizeList
    const getItemKey = useCallback((index: number, data: RowData) => {
        // Use the unique node ID as the key
        return data.nodes[index].id;
    }, []); // Empty dependency array, function itself doesn't depend on state

    // Add context menu for the background of the panel
    const { show: showBackgroundMenu } = useContextMenu({ id: FOLDER_MENU_ID });
    const handleBackgroundContextMenu = (event: React.MouseEvent) => {
        // Ensure click is on the panel background, not an item
        if (event.target === event.currentTarget) {
            event.preventDefault();
            console.log("[FolderTreePanel] Context menu for background.");
            showBackgroundMenu({
                event,
                props: {
                    nodeId: null, // Indicate root context
                    parentId: null,
                    onAddFolder: () => onAddFolder(null),
                    // Disable other actions for root
                    onDelete: null,
                    onEdit: null,
                    onAddBookmark: null,
                }
            });
        }
    };
=======
    }), [flattenedNodes, selectedFolderId, onSelectFolder, localExpandedIds, matchingFolderIds, onEditNode, onDeleteNode, onAddFolder, onAddBookmark, editingNodeId, handleRenameNode]);

    // *** Early exit if no folders exist ***
    if (!folderTree || folderTree.length === 0) {
        return (
            <div className="folder-tree-panel h-full overflow-y-auto border rounded bg-gray-50 p-4 text-center text-gray-500">
                <h2 className="text-lg font-semibold p-2 flex-shrink-0 border-b mb-2">Folders</h2>
                No bookmarks loaded.
            </div>
        );
    }

    // Row renderer function for FixedSizeList
    const RowRenderer: React.FC<ListChildComponentProps<RowData>> = ({ index, style }) => (
        <FolderRow index={index} style={style} data={itemData} />
    );
>>>>>>> 73611cd7

    // Root droppable area (for adding items to root and context menu)
    const { setNodeRef: setRootDroppableRef, isOver: isOverRoot } = useDroppable({
        id: ROOT_FOLDER_DROP_ID,
        data: { accepts: ['folder'] } // Root only accepts folders for now
    });

    return (
<<<<<<< HEAD
        <div
            ref={setRootDroppableRef}
            className={`h-full overflow-y-auto bg-gray-50 border border-gray-300 rounded flex flex-col ${isOverRoot ? 'bg-blue-50' : ''}`}
            onContextMenu={handleBackgroundContextMenu}
        >
            <div className="p-2 border-b border-gray-300 text-sm font-medium bg-gray-100">
                Folders
=======
        <div className="folder-tree-panel h-full flex flex-col border rounded bg-gray-50 overflow-hidden">
            <h2 className="text-lg font-semibold p-2 flex-shrink-0 border-b">Folders</h2>
            {/* Remove DND Context Wrappers */}
            <div className="flex-grow overflow-y-auto">
                <FixedSizeList
                    height={600} // Adjust height as needed or make dynamic
                    itemCount={flattenedNodes.length}
                    itemSize={ROW_HEIGHT}
                    width="100%"
                    itemData={itemData}
                    className="focus:outline-none" // Remove focus ring from list itself
                >
                    {RowRenderer}
                </FixedSizeList>
>>>>>>> 73611cd7
            </div>
            {/* Fix: Wrap FixedSizeList in SortableContext */}
            <SortableContext items={folderIds} strategy={verticalListSortingStrategy}>
                <div className="flex-grow p-1"> {/* Padding for list items */}
                    {folderTree.length === 0 ? (
                        <div className="p-4 text-gray-500 text-center text-sm">No folders found.</div>
                    ) : (
                        <FixedSizeList
                            height={600} // Adjust height or make dynamic
                            itemCount={flattenedNodes.length}
                            itemSize={ROW_HEIGHT}
                            width="100%"
                            itemData={itemData}
                            // Fix: Pass itemKey prop
                            itemKey={getItemKey}
                            className="focus:outline-none" // Remove focus ring from list itself
                        >
                            {FolderRow}
                        </FixedSizeList>
                    )}
                </div>
            </SortableContext>
            {/* Drop indicator for root (optional) */}
            {isOverRoot && (
                <div className="p-2 text-center text-xs text-blue-600 border-t border-dashed border-blue-400">
                    Drop here to move to root
                </div>
            )}
        </div>
    );
};

export default memo(FolderTreePanel); <|MERGE_RESOLUTION|>--- conflicted
+++ resolved
@@ -1,33 +1,11 @@
 import React, { useState, useMemo, useCallback, useEffect, useRef, memo } from 'react';
 import { FixedSizeList, ListChildComponentProps } from 'react-window';
-<<<<<<< HEAD
-import { useDroppable } from '@dnd-kit/core'; // Import useDroppable
-=======
-// Remove DND Kit core and sortable imports specific to inner context
-// import {
-//     DndContext,
-//     closestCenter,
-//     KeyboardSensor,
-//     PointerSensor,
-//     useSensor,
-//     useSensors,
-//     DragEndEvent
-// } from '@dnd-kit/core';
-// import {
-//     arrayMove,
-//     SortableContext,
-//     sortableKeyboardCoordinates,
-//     verticalListSortingStrategy,
-//     useSortable // Import useSortable
-// } from '@dnd-kit/sortable';
-// Re-add useDraggable/useDroppable for external control
-import { useDroppable, useDraggable } from '@dnd-kit/core';
->>>>>>> 73611cd7
+import { useDroppable } from '@dnd-kit/core';
 import { CSS } from '@dnd-kit/utilities';
 import { useContextMenu } from 'react-contexify';
-import { FOLDER_MENU_ID } from '../App'; // Import the menu ID
+import { FOLDER_MENU_ID } from '../App';
 import { BookmarkNode, FlattenedBookmarkNode } from '../types/bookmark';
-import { flattenBookmarkTree } from '../utils/treeUtils'; // Import the flattening utility
+import { flattenBookmarkTree } from '../utils/treeUtils';
 import {
     SortableContext,
     useSortable,
@@ -166,8 +144,7 @@
         toggleExpand(bookmarkNode.id);
     };
 
-<<<<<<< HEAD
-    // Fix: Use useSortable hook instead of useDraggable/useDroppable
+    // Use useSortable hook from HEAD
     const {
         attributes,
         listeners,
@@ -178,88 +155,31 @@
         isOver
     } = useSortable({ id: bookmarkNode.id, data: { node: bookmarkNode, type: 'folder' } });
 
-    // Fix: Droppable functionality is now handled by SortableContext and App's handleDragEnd
-    // const { setNodeRef: setDroppableNodeRef, isOver } = useDroppable({ ... });
-
     const dragStyle = {
         transform: CSS.Transform.toString(transform),
         transition,
         zIndex: isDragging ? 10 : undefined,
         opacity: isDragging ? 0.5 : 1,
         cursor: isDragging ? 'grabbing' : 'grab',
-        // Optional: Add other styles for dragging appearance
-=======
-    // --- DND Setup (Using useDraggable/useDroppable controlled by App.tsx) ---
-    const { attributes, listeners, setNodeRef: setDraggableNodeRef, transform, isDragging } = useDraggable({
-        id: bookmarkNode.id,
-        data: { node: bookmarkNode, type: 'folder' },
-    });
-    const { setNodeRef: setDroppableNodeRef, isOver } = useDroppable({
-        id: bookmarkNode.id,
-        data: { node: bookmarkNode, type: 'folder', accepts: ['bookmark', 'folder'] } // Specify accepts here
-    });
-
-    const dragStyle = transform ? {
-        transform: CSS.Translate.toString(transform),
-        zIndex: isDragging ? 10 : undefined,
-        opacity: isDragging ? 0.5 : 1,
-        cursor: isDragging ? 'grabbing' : 'grab',
-    } : {};
-
-    const combinedRef = (instance: HTMLDivElement | null) => {
-        setDraggableNodeRef(instance);
-        setDroppableNodeRef(instance);
->>>>>>> 73611cd7
-    };
-    // --- End DND Setup ---
-
-    // Fix: combinedRef only needs setNodeRef from useSortable
-    // const combinedRef = (instance: HTMLDivElement | null) => {
-    //     setDraggableNodeRef(instance);
-    //     setDroppableNodeRef(instance);
-    // };
-
-    // Combine base style, indentation, and drag style
+    };
+
     const finalStyle = {
-        ...style, // Base style from react-window
-        paddingLeft: `${node.depth * INDENT_WIDTH + 8}px`, // Indentation
-        ...dragStyle // Apply drag styles
-    };
-
-<<<<<<< HEAD
-    // Skip rendering the root node placeholder - This logic might need adjustment
-    // if flattenBookmarkTree returns the root differently now.
-    // if (node.id === ROOT_FOLDER_DROP_ID) {
-    //     return null;
-    // }
-
-=======
->>>>>>> 73611cd7
+        ...style,
+        paddingLeft: `${node.depth * INDENT_WIDTH + 8}px`,
+        ...dragStyle
+    };
+
     // Dim the folder if searching and it's not a match
     const rowClassName = `flex items-center h-full px-2 py-1 border-b border-gray-200 
         ${isSelected ? 'bg-blue-100' : 'hover:bg-gray-100'}
         ${isDimmed ? 'opacity-50' : ''}
-<<<<<<< HEAD
-        ${isOver ? 'bg-blue-200 border-blue-400 border-2' : ''} // Highlight when compatible item is over
+        ${isOver ? 'bg-blue-200 border-blue-400 border-2' : ''}
     `;
 
     return (
-        // Fix: Use setNodeRef directly
         <div ref={setNodeRef} style={finalStyle} {...attributes} {...(isEditing ? {} : listeners)} onContextMenu={handleContextMenu}>
-            <div
-                className={rowClassName}
-            >
-                {/* Folder Icon */}
-=======
-        ${isOver ? 'bg-green-100 border-green-400 border-2' : ''} // Style for drop target
-    `;
-
-    return (
-        // Apply combined ref, style, listeners, attributes
-        <div ref={combinedRef} style={finalStyle} {...(isEditing ? {} : listeners)} {...attributes} onContextMenu={handleContextMenu}>
             <div className={rowClassName}>
                 {/* Folder Icon & Click Handler */}
->>>>>>> 73611cd7
                 <span className="mr-1 w-5 h-5 flex items-center justify-center flex-shrink-0 cursor-pointer" onClick={handleRowClick}>
                     {isExpanded ? '📂' : '📁'}
                 </span>
@@ -306,12 +226,8 @@
 
     // Flatten the tree for rendering in the list
     const flattenedNodes = useMemo(() => {
-<<<<<<< HEAD
         console.log("[FolderTreePanel] Recalculating flattenedNodes...");
-        // TODO: Check if flattenBookmarkTree needs expandedIds in this version
-        // Assuming it does for now, based on previous attempts
         const nodes = flattenBookmarkTree(folderTree, localExpandedIds);
-        // Fix: Add Log to check the order
         console.log("[FolderTreePanel] Flattened node IDs: ", nodes.map(n => n.id));
         return nodes;
     }, [folderTree, localExpandedIds]);
@@ -343,33 +259,15 @@
     }, [isSearching, matchingFolderIds]);
 
     // Prepare itemData for FixedSizeList
-=======
-        console.log("[FolderTreePanel] Flattening tree...");
-        // Pass localExpandedIds to the function as it seems to expect it
-        return flattenBookmarkTree(folderTree, localExpandedIds);
-    }, [folderTree, localExpandedIds]);
-
-    // Removed flattenedNodeIds, sensors, handleDragEnd for sorting
-
-    // Memoized itemData for FixedSizeList
->>>>>>> 73611cd7
     const itemData = useMemo<RowData>(() => ({
         nodes: flattenedNodes,
         selectedFolderId,
         onSelectFolder,
         localExpandedIds,
-<<<<<<< HEAD
         toggleExpand,
-=======
-        toggleExpand: (id) => setLocalExpandedIds(prev => {
-            const next = new Set(prev);
-            if (next.has(id)) next.delete(id); else next.add(id);
-            return next;
-        }),
->>>>>>> 73611cd7
         matchingFolderIds,
+        onDeleteNode,
         onEditNode,
-<<<<<<< HEAD
         onAddFolder,
         onAddBookmark,
         editingNodeId,
@@ -381,14 +279,12 @@
         localExpandedIds,
         toggleExpand,
         matchingFolderIds,
-=======
->>>>>>> 73611cd7
         onDeleteNode,
+        onEditNode,
         onAddFolder,
         onAddBookmark,
         editingNodeId,
         handleRenameNode
-<<<<<<< HEAD
     ]);
 
     // Fix: Add itemKey function for FixedSizeList
@@ -418,24 +314,6 @@
             });
         }
     };
-=======
-    }), [flattenedNodes, selectedFolderId, onSelectFolder, localExpandedIds, matchingFolderIds, onEditNode, onDeleteNode, onAddFolder, onAddBookmark, editingNodeId, handleRenameNode]);
-
-    // *** Early exit if no folders exist ***
-    if (!folderTree || folderTree.length === 0) {
-        return (
-            <div className="folder-tree-panel h-full overflow-y-auto border rounded bg-gray-50 p-4 text-center text-gray-500">
-                <h2 className="text-lg font-semibold p-2 flex-shrink-0 border-b mb-2">Folders</h2>
-                No bookmarks loaded.
-            </div>
-        );
-    }
-
-    // Row renderer function for FixedSizeList
-    const RowRenderer: React.FC<ListChildComponentProps<RowData>> = ({ index, style }) => (
-        <FolderRow index={index} style={style} data={itemData} />
-    );
->>>>>>> 73611cd7
 
     // Root droppable area (for adding items to root and context menu)
     const { setNodeRef: setRootDroppableRef, isOver: isOverRoot } = useDroppable({
@@ -444,7 +322,6 @@
     });
 
     return (
-<<<<<<< HEAD
         <div
             ref={setRootDroppableRef}
             className={`h-full overflow-y-auto bg-gray-50 border border-gray-300 rounded flex flex-col ${isOverRoot ? 'bg-blue-50' : ''}`}
@@ -452,22 +329,6 @@
         >
             <div className="p-2 border-b border-gray-300 text-sm font-medium bg-gray-100">
                 Folders
-=======
-        <div className="folder-tree-panel h-full flex flex-col border rounded bg-gray-50 overflow-hidden">
-            <h2 className="text-lg font-semibold p-2 flex-shrink-0 border-b">Folders</h2>
-            {/* Remove DND Context Wrappers */}
-            <div className="flex-grow overflow-y-auto">
-                <FixedSizeList
-                    height={600} // Adjust height as needed or make dynamic
-                    itemCount={flattenedNodes.length}
-                    itemSize={ROW_HEIGHT}
-                    width="100%"
-                    itemData={itemData}
-                    className="focus:outline-none" // Remove focus ring from list itself
-                >
-                    {RowRenderer}
-                </FixedSizeList>
->>>>>>> 73611cd7
             </div>
             {/* Fix: Wrap FixedSizeList in SortableContext */}
             <SortableContext items={folderIds} strategy={verticalListSortingStrategy}>
@@ -481,7 +342,6 @@
                             itemSize={ROW_HEIGHT}
                             width="100%"
                             itemData={itemData}
-                            // Fix: Pass itemKey prop
                             itemKey={getItemKey}
                             className="focus:outline-none" // Remove focus ring from list itself
                         >
