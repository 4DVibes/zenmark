import React, { memo, useState, useRef, useEffect } from 'react';
import { useSortable } from '@dnd-kit/sortable';
import { CSS } from '@dnd-kit/utilities';
import { BookmarkNode } from '../types/bookmark';
import { useContextMenu } from 'react-contexify';
import { BOOKMARK_MENU_ID } from '../App'; // Import the menu ID

// Props for individual rendered item
interface BookmarkItemProps {
    node: BookmarkNode;        // The original node data
    depth: number;             // Indentation level
    isExpanded?: boolean;      // Expansion state (only for folders)
    isDuplicate: boolean;      // Duplicate status
    onDeleteNode: (id: string) => void;
    onToggleFolderExpand?: (id: string) => void; // Optional toggle handler
    style?: React.CSSProperties; // Style prop from react-window 
    onEditNode: (id: string) => void; // Add edit handler
    onAddBookmark: (parentId: string | null) => void; // Added for context menu
    editingNodeId: string | null; // ID of the node currently being edited
    handleRenameNode: (nodeId: string, newTitle: string) => void; // Handler to finish renaming
}

const BookmarkItem: React.FC<BookmarkItemProps> = memo(
    ({
        node,
        depth,
        isExpanded,
        isDuplicate,
        onDeleteNode,
        onToggleFolderExpand,
        style, // Receive style from Row renderer
        onEditNode,
        onAddBookmark, // Added
        editingNodeId, // Added
        handleRenameNode, // Added
    }) => {
        const isFolder = !!node.children;

        // --- DND Setup (Using useSortable) --- 
        const {
            attributes,
            listeners,
            setNodeRef,
            transform,
            transition,
            isDragging
<<<<<<< HEAD
        } = useSortable({ id: node.id, data: { type: 'bookmark', node } });
=======
        } = useSortable({
            id: node.id,
            data: { node, type: 'bookmark' } // Keep passing data
        });
>>>>>>> 73611cd7

        // --- Context Menu --- 
        const { show } = useContextMenu({ id: BOOKMARK_MENU_ID });

        // --- Inline Editing State ---
        const [editText, setEditText] = useState(node.title);
        const inputRef = useRef<HTMLInputElement>(null);

        // Update local edit text if the node title prop changes externally
        // while this item is *not* being edited.
        useEffect(() => {
            if (!editingNodeId) {
                setEditText(node.title);
            }
        }, [node.title, editingNodeId]);

        // Focus input when editing starts
        useEffect(() => {
            if (editingNodeId && inputRef.current) {
                inputRef.current.focus();
                inputRef.current.select();
            }
        }, [editingNodeId]);

        const handleInputChange = (event: React.ChangeEvent<HTMLInputElement>) => {
            setEditText(event.target.value);
        };

        const handleFinishEditing = () => {
            console.log(`[BookmarkItem] handleFinishEditing called. Current editText: "${editText}", Original title: "${node.title}"`);
            if (editText.trim() && editText.trim() !== node.title) {
                console.log(`[BookmarkItem] Calling handleRenameNode for ID: ${node.id}`);
                handleRenameNode(node.id, editText.trim());
            }
            // App state change will remove editing mode
        };

        const handleKeyDown = (event: React.KeyboardEvent<HTMLInputElement>) => {
            if (event.key === 'Enter') {
                handleFinishEditing();
            } else if (event.key === 'Escape') {
                setEditText(node.title); // Reset
                if (inputRef.current) inputRef.current.blur();
            }
        };
        // --- End Inline Editing State ---

        // --- Handlers ---
        const handleToggleExpand = (event: React.MouseEvent) => {
            if (isDragging) return;
            event.stopPropagation();
            if (isFolder) {
                onToggleFolderExpand?.(node.id); // Use optional chaining
            }
        };

        const handleContextMenu = (event: React.MouseEvent) => {
            console.log(`[BookmarkItem] handleContextMenu triggered for node: ${node.id}`);
            event.preventDefault();
            show({
                event,
                props: {
                    nodeId: node.id,
                    parentId: node.parentId, // Pass parent ID
                    onDelete: () => onDeleteNode(node.id),
                    onEdit: () => onEditNode(node.id),
                    // No "Add Folder" on a bookmark, but keep AddBookmark consistent?
                    // Or maybe the context menu component itself should hide irrelevant items.
                    // For now, pass parentId null, assuming add happens in current folder (panel)
                    onAddBookmark: () => onAddBookmark(null), // Or pass node.parentId?
                }
            });
        };
        // --- End Handlers ---

        // --- Styling --- 
        const indentStyle = { paddingLeft: `${depth * 20}px` }; // 20px per level
<<<<<<< HEAD
        const dndStyle = {
            transform: CSS.Transform.toString(transform),
            transition,
            zIndex: isDragging ? 10 : undefined,
            opacity: isDragging ? 0.5 : undefined,
        };
        const divClassName = `flex items-center p-1 rounded hover:bg-gray-100 cursor-grab ${isDuplicate ? 'border border-red-300 bg-red-50' : ''}`;
=======
        const divClassName = `flex items-center p-1 rounded hover:bg-gray-100 ${isDragging ? 'cursor-grabbing' : 'cursor-grab'} ${isDuplicate ? 'border border-red-300 bg-red-50' : ''}`;
>>>>>>> 73611cd7
        // --- End Styling ---

        // Apply transform and transition for sorting animation
        const sortableStyle = {
            transform: CSS.Translate.toString(transform),
            transition,
            zIndex: isDragging ? 10 : undefined,
            opacity: isDragging ? 0.5 : undefined,
            cursor: isDragging ? 'grabbing' : 'grab',
        };

        // --- Return JSX --- 
        return (
            <div
<<<<<<< HEAD
                ref={setNodeRef}
                style={{ ...style, ...dndStyle, paddingLeft: `${depth * 20}px` }}
                className={divClassName}
                {...attributes}
                {...(editingNodeId ? {} : listeners)} // Conditionally apply listeners
                onContextMenu={handleContextMenu}
                title={`${node.title}${node.url ? ' (' + node.url + ')' : ''} (Right-click)`}
=======
                ref={setNodeRef} // Apply ref from useSortable
                style={{ ...style, ...sortableStyle, ...indentStyle }} // Use sortableStyle
                className={divClassName}
                {...attributes} // Apply sortable attributes
                {...listeners} // Apply sortable listeners
                onClick={handleToggleExpand} // Toggle handled here (if optional prop provided)
                onContextMenu={handleContextMenu}
                title={`${node.title}${node.url ? ' (' + node.url + ')' : ''} (Right-click actions)`}
>>>>>>> 73611cd7
            >
                {/* Icon */}
                <span
                    className="mr-2 w-4 h-5 text-center flex-shrink-0 flex items-center justify-center hover:bg-gray-200 rounded"
                >
                    {isFolder ? (isExpanded ? '📂' : '📁') : '📄'}
                </span>
                {/* Title */}
                {editingNodeId === node.id ? (
                    <input
                        ref={inputRef}
                        type="text"
                        value={editText}
                        onChange={handleInputChange}
                        onBlur={handleFinishEditing}
                        onKeyDown={handleKeyDown}
                        className="flex-grow px-1 border border-blue-300 rounded mr-2"
                        onClick={(e) => e.stopPropagation()} // Prevent drag start when clicking input
                    />
                ) : (
                    <span className="truncate flex-grow" title={node.url || node.title}>
                        {node.title}
                    </span>
                )}
                {/* Duplicate Badge */}
                {isDuplicate && (
                    <span className="ml-2 px-2 py-0.5 text-xs font-semibold text-red-800 bg-red-200 rounded-full flex-shrink-0" title="Duplicate URL">
                        Duplicate
                    </span>
                )}
                {/* URL Link */}
                {node.url && (
                    <a
                        href={node.url}
                        target="_blank"
                        rel="noopener noreferrer"
                        onClick={(e) => e.stopPropagation()} // Prevent link click triggering row click
                        className="text-blue-500 hover:text-blue-700 hover:underline text-xs ml-2 truncate max-w-[150px] flex-shrink-0"
                        title={node.url}
                        draggable="false"
                    >
                        ({node.url})
                    </a>
                )}
            </div>
        );
        // --- End Return JSX --- 
    }
);
BookmarkItem.displayName = 'BookmarkItem';

// Add the default export
export default BookmarkItem; <|MERGE_RESOLUTION|>--- conflicted
+++ resolved
@@ -44,14 +44,7 @@
             transform,
             transition,
             isDragging
-<<<<<<< HEAD
         } = useSortable({ id: node.id, data: { type: 'bookmark', node } });
-=======
-        } = useSortable({
-            id: node.id,
-            data: { node, type: 'bookmark' } // Keep passing data
-        });
->>>>>>> 73611cd7
 
         // --- Context Menu --- 
         const { show } = useContextMenu({ id: BOOKMARK_MENU_ID });
@@ -129,7 +122,6 @@
 
         // --- Styling --- 
         const indentStyle = { paddingLeft: `${depth * 20}px` }; // 20px per level
-<<<<<<< HEAD
         const dndStyle = {
             transform: CSS.Transform.toString(transform),
             transition,
@@ -137,9 +129,6 @@
             opacity: isDragging ? 0.5 : undefined,
         };
         const divClassName = `flex items-center p-1 rounded hover:bg-gray-100 cursor-grab ${isDuplicate ? 'border border-red-300 bg-red-50' : ''}`;
-=======
-        const divClassName = `flex items-center p-1 rounded hover:bg-gray-100 ${isDragging ? 'cursor-grabbing' : 'cursor-grab'} ${isDuplicate ? 'border border-red-300 bg-red-50' : ''}`;
->>>>>>> 73611cd7
         // --- End Styling ---
 
         // Apply transform and transition for sorting animation
@@ -154,7 +143,6 @@
         // --- Return JSX --- 
         return (
             <div
-<<<<<<< HEAD
                 ref={setNodeRef}
                 style={{ ...style, ...dndStyle, paddingLeft: `${depth * 20}px` }}
                 className={divClassName}
@@ -162,16 +150,6 @@
                 {...(editingNodeId ? {} : listeners)} // Conditionally apply listeners
                 onContextMenu={handleContextMenu}
                 title={`${node.title}${node.url ? ' (' + node.url + ')' : ''} (Right-click)`}
-=======
-                ref={setNodeRef} // Apply ref from useSortable
-                style={{ ...style, ...sortableStyle, ...indentStyle }} // Use sortableStyle
-                className={divClassName}
-                {...attributes} // Apply sortable attributes
-                {...listeners} // Apply sortable listeners
-                onClick={handleToggleExpand} // Toggle handled here (if optional prop provided)
-                onContextMenu={handleContextMenu}
-                title={`${node.title}${node.url ? ' (' + node.url + ')' : ''} (Right-click actions)`}
->>>>>>> 73611cd7
             >
                 {/* Icon */}
                 <span
